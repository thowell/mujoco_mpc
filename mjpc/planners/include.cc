--- conflicted
+++ resolved
@@ -35,11 +35,8 @@
     "iLQS\n"
     "Robust Sampling\n"
     "Cross Entropy\n"
-<<<<<<< HEAD
+    "Sample Gradient\n"
     "MPPI";
-=======
-    "Sample Gradient";
->>>>>>> 1ecabedb
 
 // load all available planners
 std::vector<std::unique_ptr<mjpc::Planner>> LoadPlanners() {
@@ -53,11 +50,8 @@
   planners.emplace_back(
       new RobustPlanner(std::make_unique<mjpc::SamplingPlanner>()));
   planners.emplace_back(new mjpc::CrossEntropyPlanner);
-<<<<<<< HEAD
+  planners.emplace_back(new mjpc::SampleGradientPlanner);
   planners.emplace_back(new mjpc::MPPIPlanner);
-=======
-  planners.emplace_back(new mjpc::SampleGradientPlanner);
->>>>>>> 1ecabedb
   return planners;
 }
 
