--- conflicted
+++ resolved
@@ -291,8 +291,7 @@
 
   // settings
   settings.band_prior =
-<<<<<<< HEAD
-      (bool)GetNumberOrDefault(1, model, "batch_band_covariance");
+      static_cast<bool>(GetNumberOrDefault(1, model, "batch_band_covariance"));
 
   // -- trajectory cache -- //
   configuration_cache_.Initialize(nq, configuration_length_);
@@ -315,9 +314,6 @@
   // force
   force_measurement_cache_.Initialize(nv, configuration_length_);
   force_prediction_cache_.Initialize(nv, configuration_length_);
-=======
-      static_cast<bool>(GetNumberOrDefault(1, model, "batch_band_covariance"));
->>>>>>> 62f07a54
 }
 
 // reset memory
@@ -383,11 +379,7 @@
 
   // sensor mask
   sensor_mask.Reset();
-<<<<<<< HEAD
   for (int i = 0; i < nsensor_ * max_history_; i++) {
-=======
-  for (int i = 0; i < nsensor_ * configuration_length_; i++) {
->>>>>>> 62f07a54
     sensor_mask.Data()[i] = 1;  // sensor on
   }
 
@@ -534,7 +526,6 @@
   cost_count_ = 0;
   solve_status_ = kUnsolved;
 
-<<<<<<< HEAD
   // initialize filter
   if (settings.filter) InitializeFilter();
 
@@ -548,68 +539,6 @@
 
   // prior
   configuration_previous_cache_.Reset();
-=======
-  // -- initialize -- //
-  if (settings.filter) {
-    settings.gradient_tolerance = 1.0e-8;
-    settings.max_smoother_iterations = 1;
-    settings.max_search_iterations = 10;
-
-    // timestep
-    double timestep = model->opt.timestep;
-
-    // set q1
-    configuration.Set(state.data(), 1);
-    configuration_previous.Set(configuration.Get(1), 1);
-
-    // set q0
-    double* q0 = configuration.Get(0);
-    mju_copy(q0, state.data(), nq);
-    mj_integratePos(model, q0, state.data() + nq, -1.0 * timestep);
-    configuration_previous.Set(configuration.Get(0), 0);
-
-    // set times
-    double current_time = -1.0 * timestep;
-    times.Set(&current_time, 0);
-    for (int i = 1; i < configuration_length_; i++) {
-      // increment time
-      current_time += timestep;
-
-      // set
-      times.Set(&current_time, i);
-    }
-
-    // -- set initial position-based measurements -- //
-
-    // data
-    mjData* data = data_[0].get();
-
-    // set q0
-    mju_copy(data->qpos, q0, model->nq);
-
-    // evaluate position
-    mj_fwdPosition(model, data);
-    mj_sensorPos(model, data);
-
-    // y0
-    double* y0 = sensor_measurement.Get(0);
-    mju_zero(y0, nsensordata_);
-
-    // loop over sensors
-    for (int i = 0; i < nsensor_; i++) {
-      // measurement sensor index
-      int index = sensor_start_ + i;
-
-      // need stage
-      int sensor_stage = model->sensor_needstage[index];
-
-      if (sensor_stage == mjSTAGE_POS) {
-        // address
-        int sensor_adr = model->sensor_adr[index];
-
-        // dimension
-        int sensor_dim = model->sensor_dim[index];
->>>>>>> 62f07a54
 
   // sensor
   sensor_measurement_cache_.Reset();
@@ -631,14 +560,6 @@
   // start timer
   auto start = std::chrono::steady_clock::now();
 
-<<<<<<< HEAD
-=======
-  // check configuration length
-  if (configuration_length_ != 3) {
-    mju_error("batch filter only supports configuration length = 3\n");
-  }
-
->>>>>>> 62f07a54
   // dimensions
   int nq = model->nq, nv = model->nv, na = model->na, nu = model->nu;
 
@@ -3088,7 +3009,7 @@
     configuration_length_ = horizon;
     current_time_index -= horizon_diff;
   }
-};
+}
 
 // estimator-specific plots
 void Batch::Plots(mjvFigure* fig_planner, mjvFigure* fig_timer,
