// // Copyright 2021 DeepMind Technologies Limited
// //
// // Licensed under the Apache License, Version 2.0 (the "License");
// // you may not use this file except in compliance with the License.
// // You may obtain a copy of the License at
// //
// //     http://www.apache.org/licenses/LICENSE-2.0
// //
// // Unless required by applicable law or agreed to in writing, software
// // distributed under the License is distributed on an "AS IS" BASIS,
// // WITHOUT WARRANTIES OR CONDITIONS OF ANY KIND, either express or implied.
// // See the License for the specific language governing permissions and
// // limitations under the License.

// #include <atomic>
// #include <chrono>
// #include <cstdio>
// #include <cstdlib>
// #include <cstring>
// #include <iostream>
// #include <memory>
// #include <mutex>
// #include <sstream>
// #include <string>
// #include <string_view>
// #include <thread>

// #include <absl/flags/flag.h>
// #include <absl/flags/parse.h>
// #include <absl/strings/match.h>
// #include <mujoco/mujoco.h>
// #include "glfw_dispatch.h"
// #include "array_safety.h"
// #include "agent.h"
// #include "planners/include.h"
// #include "simulate.h"  // mjpc fork
// #include "tasks/tasks.h"
// #include "threadpool.h"
// #include "utilities.h"

// ABSL_FLAG(std::string, task, "", "Which model to load on startup.");

// namespace {
// namespace mj = ::mujoco;
// namespace mju = ::mujoco::util_mjpc;

// using ::mujoco::Glfw;

// // maximum mis-alignment before re-sync (simulation seconds)
// const double syncMisalign = 0.1;

// // fraction of refresh available for simulation
// const double simRefreshFraction = 0.7;

// // load error string length
// const int kErrorLength = 1024;

// // model and data
// mjModel* m = nullptr;
// mjData* d = nullptr;

// // control noise variables
// mjtNum* ctrlnoise = nullptr;

// // --------------------------------- callbacks ---------------------------------
// auto sim = std::make_unique<mj::Simulate>();

// // controller
// extern "C" {
// void controller(const mjModel* m, mjData* d);
// }

// // controller callback
// void controller(const mjModel* m, mjData* data) {
//   // if agent, skip
//   if (data != d) {
//     return;
//   }
//   // if simulation:
//   if (sim->agent.action_enabled) {
//     sim->agent.ActivePlanner().ActionFromPolicy(
//         data->ctrl, &sim->agent.ActiveState().state()[0],
//         sim->agent.ActiveState().time());
//   }
//   // if noise
//   if (!sim->agent.allocate_enabled && sim->uiloadrequest.load() == 0 &&
//       sim->ctrlnoisestd) {
//     for (int j = 0; j < sim->m->nu; j++) {
//       data->ctrl[j] += ctrlnoise[j];
//     }
//   }
// }

// // sensor
// extern "C" {
// void sensor(const mjModel* m, mjData* d, int stage);
// }

// // sensor callback
// void sensor(const mjModel* model, mjData* data, int stage) {
//   if (stage == mjSTAGE_ACC) {
//     if (!sim->agent.allocate_enabled && sim->uiloadrequest.load() == 0) {
//       // users sensors must be ordered first and sequentially
//       sim->agent.task().Residuals(model, data, data->sensordata);
//     }
//   }
// }

// //--------------------------------- simulation ---------------------------------

// mjModel* LoadModel(const char* file, mj::Simulate& sim) {
//   // this copy is needed so that the mju::strlen call below compiles
//   char filename[mj::Simulate::kMaxFilenameLength];
//   mju::strcpy_arr(filename, file);

//   // make sure filename is not empty
//   if (!filename[0]) {
//     return nullptr;
//   }

//   // load and compile
//   char loadError[kErrorLength] = "";
//   mjModel* mnew = 0;
//   if (mju::strlen_arr(filename) > 4 &&
//       !std::strncmp(
//           filename + mju::strlen_arr(filename) - 4, ".mjb",
//           mju::sizeof_arr(filename) - mju::strlen_arr(filename) + 4)) {
//     mnew = mj_loadModel(filename, nullptr);
//     if (!mnew) {
//       mju::strcpy_arr(loadError, "could not load binary model");
//     }
//   } else {
//     mnew = mj_loadXML(filename, nullptr, loadError,
//                       mj::Simulate::kMaxFilenameLength);
//     // remove trailing newline character from loadError
//     if (loadError[0]) {
//       int error_length = mju::strlen_arr(loadError);
//       if (loadError[error_length - 1] == '\n') {
//         loadError[error_length - 1] = '\0';
//       }
//     }
//   }

//   mju::strcpy_arr(sim.loadError, loadError);

//   if (!mnew) {
//     std::printf("%s\n", loadError);
//     return nullptr;
//   }

//   // compiler warning: print and pause
//   if (loadError[0]) {
//     // mj_forward() below will print the warning message
//     std::printf("Model compiled, but simulation warning (paused):\n  %s\n",
//                 loadError);
//     sim.run = 0;
//   }

//   return mnew;
// }

// // returns the index of a task, searching by name, case-insensitive.
// // -1 if not found.
// int TaskIdByName(std::string_view name) {
//   int i = 0;
//   for (const auto& task : mjpc::kTasks) {
//     if (absl::EqualsIgnoreCase(name, task.name)) {
//       return i;
//     }
//     i++;
//   }
//   return -1;
// }

// // simulate in background thread (while rendering in main thread)
// void PhysicsLoop(mj::Simulate& sim) {
//   // cpu-sim syncronization point
//   double syncCPU = 0;
//   mjtNum syncSim = 0;

//   // run until asked to exit
//   while (!sim.exitrequest.load()) {
//     if (sim.droploadrequest.load()) {
//       mjModel* mnew = LoadModel(sim.dropfilename, sim);
//       sim.droploadrequest.store(false);

//       mjData* dnew = nullptr;
//       if (mnew) dnew = mj_makeData(mnew);
//       if (dnew) {
//         sim.load(sim.dropfilename, mnew, dnew, true);

//         m = mnew;
//         d = dnew;
//         mj_forward(m, d);

//         // allocate ctrlnoise
//         free(ctrlnoise);
//         ctrlnoise = (mjtNum*)malloc(sizeof(mjtNum) * m->nu);
//         mju_zero(ctrlnoise, m->nu);
//       }
//     }

//     // ----- task reload ----- //
//     if (sim.uiloadrequest.load() == 1) {
//       // get new model + task
//       std::string filename =
//           mjpc::GetModelPath(mjpc::kTasks[sim.agent.task().id].xml_path);

//       // copy model + task file path into simulate
//       mju::strcpy_arr(sim.filename, filename.c_str());
//       mjModel* mnew = LoadModel(sim.filename, sim);
//       mjData* dnew = nullptr;
//       if (mnew) dnew = mj_makeData(mnew);
//       if (dnew) {
//         sim.load(sim.filename, mnew, dnew, true);
//         m = mnew;
//         d = dnew;
//         mj_forward(m, d);

//         // allocate ctrlnoise
//         free(ctrlnoise);
//         ctrlnoise = static_cast<mjtNum*>(malloc(sizeof(mjtNum) * m->nu));
//         mju_zero(ctrlnoise, m->nu);
//       }

//       // agent
//       {
//         std::ostringstream concatenated_task_names;
//         for (const auto& task : mjpc::kTasks) {
//           concatenated_task_names << task.name << '\n';
//         }
//         const auto& task = mjpc::kTasks[sim.agent.task().id];
//         sim.agent.Initialize(m, d, concatenated_task_names.str(),
//                              mjpc::kPlannerNames, task.residual,
//                              task.transition);
//       }
//       sim.agent.Allocate();
//       sim.agent.Reset();
//       sim.agent.PlotInitialize();
//     }

//     // reload model to refresh UI
//     if (sim.uiloadrequest.load() == 1) {
//       // get new model + task
//       std::string filename =
//           mjpc::GetModelPath(mjpc::kTasks[sim.agent.task().id].xml_path);

//       // copy model + task file path into simulate
//       mju::strcpy_arr(sim.filename, filename.c_str());
//       mjModel* mnew = LoadModel(sim.filename, sim);
//       mjData* dnew = nullptr;
//       if (mnew) dnew = mj_makeData(mnew);
//       if (dnew) {
//         sim.load(sim.filename, mnew, dnew, true);
//         m = mnew;
//         d = dnew;
//         mj_forward(m, d);

//         // allocate ctrlnoise
//         free(ctrlnoise);
//         ctrlnoise = static_cast<mjtNum*>(malloc(sizeof(mjtNum) * m->nu));
//         mju_zero(ctrlnoise, m->nu);
//       }

//       // set initial configuration via keyframe
//       double* qpos_key = mjpc::KeyFrameByName(sim.mnew, sim.dnew, "home");
//       if (qpos_key) {
//         mju_copy(sim.dnew->qpos, qpos_key, sim.mnew->nq);
//       }

//       // decrement counter
//       sim.uiloadrequest.fetch_sub(1);
//     }

//     // reload GUI
//     if (sim.uiloadrequest.load() == -1) {
//       sim.load(sim.filename, sim.m, sim.d, false);
//       sim.uiloadrequest.fetch_add(1);
//     }
//     // ----------------------- //

//     // sleep for 1 ms or yield, to let main thread run
//     //  yield results in busy wait - which has better timing but kills battery
//     //  life
//     if (sim.run && sim.busywait) {
//       std::this_thread::yield();
//     } else {
//       std::this_thread::sleep_for(std::chrono::milliseconds(1));
//     }

//     {
//       // lock the sim mutex
//       const std::lock_guard<std::mutex> lock(sim.mtx);

//       // run only if model is present
//       if (m) {
//         // running
//         if (sim.run) {
//           // record cpu time at start of iteration
//           double startCPU = Glfw().glfwGetTime();

//           // elapsed CPU and simulation time since last sync
//           double elapsedCPU = startCPU - syncCPU;
//           double elapsedSim = d->time - syncSim;

//           // inject noise
//           if (sim.ctrlnoisestd) {
//             // convert rate and scale to discrete time (Ornstein–Uhlenbeck)
//             mjtNum rate = mju_exp(-m->opt.timestep / sim.ctrlnoiserate);
//             mjtNum scale = sim.ctrlnoisestd * mju_sqrt(1 - rate * rate);

//             for (int i = 0; i < m->nu; i++) {
//               // update noise
//               ctrlnoise[i] =
//                   rate * ctrlnoise[i] + scale * mju_standardNormal(nullptr);

//               // apply noise
//               // d->ctrl[i] += ctrlnoise[i]; // noise is now added in controller
//               // callback
//             }
//           }

//           // requested slow-down factor
//           double slowdown = 100 / sim.percentRealTime[sim.realTimeIndex];

//           // misalignment condition: distance from target sim time is bigger
//           // than syncmisalign
//           bool misaligned =
//               mju_abs(elapsedCPU / slowdown - elapsedSim) > syncMisalign;

//           // out-of-sync (for any reason): reset sync times, step
//           if (elapsedSim < 0 || elapsedCPU < 0 || syncCPU == 0 || misaligned ||
//               sim.speedChanged) {
//             // re-sync
//             syncCPU = startCPU;
//             syncSim = d->time;
//             sim.speedChanged = false;

//             // clear old perturbations, apply new
//             mju_zero(d->xfrc_applied, 6 * m->nbody);
//             sim.applyposepertubations(0);  // move mocap bodies only
//             sim.applyforceperturbations();

//             // run single step, let next iteration deal with timing
//             mj_step(m, d);
//           } else {  // in-sync: step until ahead of cpu
//             bool measured = false;
//             mjtNum prevSim = d->time;
//             double refreshTime = simRefreshFraction / sim.refreshRate;

//             // step while sim lags behind cpu and within refreshTime
//             while ((d->time - syncSim) * slowdown <
//                        (Glfw().glfwGetTime() - syncCPU) &&
//                    (Glfw().glfwGetTime() - startCPU) < refreshTime) {
//               // measure slowdown before first step
//               if (!measured && elapsedSim) {
//                 sim.measuredSlowdown = elapsedCPU / elapsedSim;
//                 measured = true;
//               }

//               // clear old perturbations, apply new
//               mju_zero(d->xfrc_applied, 6 * m->nbody);
//               sim.applyposepertubations(0);  // move mocap bodies only
//               sim.applyforceperturbations();

//               // call mj_step
//               mj_step(m, d);

//               // break if reset
//               if (d->time < prevSim) {
//                 break;
//               }
//             }
//           }
//         } else {  // paused
//           // apply pose perturbation
//           sim.applyposepertubations(1);  // move mocap and dynamic bodies

//           // run mj_forward, to update rendering and joint sliders
//           mj_forward(m, d);
//         }

//         // transition
//         if (sim.agent.task().transition_status == 1 &&
//             sim.uiloadrequest.load() == 0) {
//           sim.agent.task().Transition(m, d);
//         }
//       }
//     }  // release sim.mtx

//     // state
//     if (sim.uiloadrequest.load() == 0) {
//       sim.agent.ActiveState().Set(m, d);
//     }
//   }
// }
// }  // namespace

// // ---------------------------- physics_thread ---------------------------------

// void PhysicsThread(mj::Simulate* sim, const char* filename) {
//   // request loadmodel if file given (otherwise drag-and-drop)
//   if (filename != nullptr) {
//     m = LoadModel(filename, *sim);
//     if (m) d = mj_makeData(m);
//     if (d) {
//       sim->load(filename, m, d, true);
//       mj_forward(m, d);

//       // allocate ctrlnoise
//       free(ctrlnoise);
//       ctrlnoise = static_cast<mjtNum*>(malloc(sizeof(mjtNum) * m->nu));
//       mju_zero(ctrlnoise, m->nu);
//     }
//   }

//   PhysicsLoop(*sim);

//   // delete everything we allocated
//   free(ctrlnoise);
//   mj_deleteData(d);
//   mj_deleteModel(m);
// }

// // ------------------------------- main ----------------------------------------

// // machinery for replacing command line error by a macOS dialog box
// // when running under Rosetta
// #if defined(__APPLE__) && defined(__AVX__)
// extern void DisplayErrorDialogBox(const char* title, const char* msg);
// static const char* rosetta_error_msg = nullptr;
// __attribute__((used, visibility("default")))
// extern "C" void _mj_rosettaError(const char* msg) {
//   rosetta_error_msg = msg;
// }
// #endif

// // run event loop
// int main(int argc, char** argv) {
//   // display an error if running on macOS under Rosetta 2
// #if defined(__APPLE__) && defined(__AVX__)
//   if (rosetta_error_msg) {
//     DisplayErrorDialogBox("Rosetta 2 is not supported", rosetta_error_msg);
//     std::exit(1);
//   }
// #endif

//   absl::ParseCommandLine(argc, argv);
//   std::printf("MuJoCo version %s\n", mj_versionString());
//   if (mjVERSION_HEADER != mj_version()) {
//     mju_error("Headers and library have Different versions");
//   }

//   // threads
//   printf("Hardware threads: %i\n", mjpc::NumAvailableHardwareThreads());

//   // init GLFW
//   if (!Glfw().glfwInit()) {
//     mju_error("could not initialize GLFW");
//   }

//   std::string task = absl::GetFlag(FLAGS_task);
//   if (!task.empty()) {
//     sim->agent.task().id = TaskIdByName(task);
//     if (sim->agent.task().id == -1) {
//       std::cerr << "Invalid --task flag: '" << task << "'. Valid values:\n";
//       for (const auto& task : mjpc::kTasks) {
//         std::cerr << '\t' << task.name << '\n';
//       }
//       mju_error("Invalid --task flag.");
//       return -1;
//     }
//   }

//   // default model + task
//   std::string filename =
//       mjpc::GetModelPath(mjpc::kTasks[sim->agent.task().id].xml_path);

//   // copy model + task file path into simulate
//   mju::strcpy_arr(sim->filename, filename.c_str());

//   // load model + make data
//   m = LoadModel(sim->filename, *sim);
//   if (m) d = mj_makeData(m);
//   sim->mnew = m;
//   sim->dnew = d;

//   sim->delete_old_m_d = true;
//   sim->loadrequest = 2;

//   // control noise
//   free(ctrlnoise);
//   ctrlnoise = (mjtNum*)malloc(sizeof(mjtNum) * m->nu);
//   mju_zero(ctrlnoise, m->nu);

//   // agent
//   {
//     std::ostringstream concatenated_task_names;
//     for (const auto& task : mjpc::kTasks) {
//       concatenated_task_names << task.name << '\n';
//     }
//     const auto& task = mjpc::kTasks[sim->agent.task().id];
//     sim->agent.Initialize(m, d, concatenated_task_names.str(),
//                           mjpc::kPlannerNames, task.residual,
//                           task.transition);
//   }
//   sim->agent.Allocate();
//   sim->agent.Reset();
//   sim->agent.PlotInitialize();

//   // planning threads
//   printf("Agent threads: %i\n", sim->agent.max_threads());

//   // set initial configuration via keyframe
//   double* qpos_key = mjpc::KeyFrameByName(sim->mnew, sim->dnew, "home");
//   if (qpos_key) {
//     mju_copy(sim->dnew->qpos, qpos_key, sim->mnew->nq);
//   }

//   // set control callback
//   mjcb_control = controller;

//   // set sensor callback
//   mjcb_sensor = sensor;

//   // start physics thread
//   mjpc::ThreadPool physics_pool(1);
//   physics_pool.Schedule([]() { PhysicsLoop(*sim.get()); });

//   // start plan thread
//   mjpc::ThreadPool plan_pool(1);
//   plan_pool.Schedule(
//       []() { sim->agent.Plan(sim->exitrequest, sim->uiloadrequest); });

//   // start simulation UI loop (blocking call)
//   sim->renderloop();
//   // terminate GLFW (crashes with Linux NVidia drivers)
// #if defined(__APPLE__) || defined(_WIN32)
//   Glfw().glfwTerminate();
// #endif

//   return 0;
// }



//

// Copyright 2021 DeepMind Technologies Limited
//
// Licensed under the Apache License, Version 2.0 (the "License");
// you may not use this file except in compliance with the License.
// You may obtain a copy of the License at
//
//     http://www.apache.org/licenses/LICENSE-2.0
//
// Unless required by applicable law or agreed to in writing, software
// distributed under the License is distributed on an "AS IS" BASIS,
// WITHOUT WARRANTIES OR CONDITIONS OF ANY KIND, either express or implied.
// See the License for the specific language governing permissions and
// limitations under the License.

#include <cstdlib>
#include <cstring>
#include <iostream>
#include <ostream>
#include <vector>
#include <absl/flags/parse.h>
<<<<<<< HEAD
#include <absl/strings/match.h>
#include <mujoco/mujoco.h>
#include "glfw_dispatch.h"
#include "array_safety.h"
#include "agent.h"
#include "planners/include.h"
#include "simulate.h"  // mjpc fork
#include "tasks/tasks.h"
#include "threadpool.h"
#include "utilities.h"

// CMA-ES
#include <absl/random/random.h>
#include <numeric>      
#include <algorithm>    

ABSL_FLAG(std::string, task, "", "Which model to load on startup.");

namespace {
namespace mj = ::mujoco;
namespace mju = ::mujoco::util_mjpc;

using ::mujoco::Glfw;

// maximum mis-alignment before re-sync (simulation seconds)
const double syncMisalign = 0.1;

// fraction of refresh available for simulation
const double simRefreshFraction = 0.7;

// load error string length
const int kErrorLength = 1024;

// model and data
mjModel* m = nullptr;
mjData* d = nullptr;

// control noise variables
mjtNum* ctrlnoise = nullptr;

// --------------------------------- callbacks ---------------------------------
auto sim = std::make_unique<mj::Simulate>();

// controller
extern "C" {
void controller(const mjModel* m, mjData* d);
}

// controller callback
void controller(const mjModel* m, mjData* data) {
  // if agent, skip
  if (data != d) {
    return;
  }
  // if simulation:
  if (sim->agent.action_enabled) {
    sim->agent.ActivePlanner().ActionFromPolicy(
        data->ctrl, &sim->agent.ActiveState().state()[0],
        sim->agent.ActiveState().time());
  }
  // if noise
  if (!sim->agent.allocate_enabled && sim->uiloadrequest.load() == 0 &&
      sim->ctrlnoisestd) {
    for (int j = 0; j < sim->m->nu; j++) {
      data->ctrl[j] += ctrlnoise[j];
    }
  }
}

// sensor
extern "C" {
void sensor(const mjModel* m, mjData* d, int stage);
}

// sensor callback
void sensor(const mjModel* model, mjData* data, int stage) {
  if (stage == mjSTAGE_ACC) {
    if (!sim->agent.allocate_enabled && sim->uiloadrequest.load() == 0) {
      // users sensors must be ordered first and sequentially
      sim->agent.task().Residuals(model, data, data->sensordata);
    }
  }
}

//--------------------------------- simulation ---------------------------------

mjModel* LoadModel(const char* file, mj::Simulate& sim) {
  // this copy is needed so that the mju::strlen call below compiles
  char filename[mj::Simulate::kMaxFilenameLength];
  mju::strcpy_arr(filename, file);

  // make sure filename is not empty
  if (!filename[0]) {
    return nullptr;
  }

  // load and compile
  char loadError[kErrorLength] = "";
  mjModel* mnew = 0;
  if (mju::strlen_arr(filename) > 4 &&
      !std::strncmp(
          filename + mju::strlen_arr(filename) - 4, ".mjb",
          mju::sizeof_arr(filename) - mju::strlen_arr(filename) + 4)) {
    mnew = mj_loadModel(filename, nullptr);
    if (!mnew) {
      mju::strcpy_arr(loadError, "could not load binary model");
    }
  } else {
    mnew = mj_loadXML(filename, nullptr, loadError,
                      mj::Simulate::kMaxFilenameLength);
    // remove trailing newline character from loadError
    if (loadError[0]) {
      int error_length = mju::strlen_arr(loadError);
      if (loadError[error_length - 1] == '\n') {
        loadError[error_length - 1] = '\0';
      }
    }
  }

  mju::strcpy_arr(sim.loadError, loadError);

  if (!mnew) {
    std::printf("%s\n", loadError);
    return nullptr;
  }

  // compiler warning: print and pause
  if (loadError[0]) {
    // mj_forward() below will print the warning message
    std::printf("Model compiled, but simulation warning (paused):\n  %s\n",
                loadError);
    sim.run = 0;
  }

  return mnew;
}

// returns the index of a task, searching by name, case-insensitive.
// -1 if not found.
int TaskIdByName(std::string_view name) {
  int i = 0;
  for (const auto& task : mjpc::kTasks) {
    if (absl::EqualsIgnoreCase(name, task.name)) {
      return i;
    }
    i++;
  }
  return -1;
}

// simulate in background thread (while rendering in main thread)
void PhysicsLoop(mj::Simulate& sim) {
  // cpu-sim syncronization point
  double syncCPU = 0;
  mjtNum syncSim = 0;

  // run until asked to exit
  while (!sim.exitrequest.load()) {
    if (sim.droploadrequest.load()) {
      mjModel* mnew = LoadModel(sim.dropfilename, sim);
      sim.droploadrequest.store(false);

      mjData* dnew = nullptr;
      if (mnew) dnew = mj_makeData(mnew);
      if (dnew) {
        sim.load(sim.dropfilename, mnew, dnew, true);

        m = mnew;
        d = dnew;
        mj_forward(m, d);

        // allocate ctrlnoise
        free(ctrlnoise);
        ctrlnoise = (mjtNum*)malloc(sizeof(mjtNum) * m->nu);
        mju_zero(ctrlnoise, m->nu);
      }
    }

    // ----- task reload ----- //
    if (sim.uiloadrequest.load() == 1) {
      // get new model + task
      std::string filename =
          mjpc::GetModelPath(mjpc::kTasks[sim.agent.task().id].xml_path);

      // copy model + task file path into simulate
      mju::strcpy_arr(sim.filename, filename.c_str());
      mjModel* mnew = LoadModel(sim.filename, sim);
      mjData* dnew = nullptr;
      if (mnew) dnew = mj_makeData(mnew);
      if (dnew) {
        sim.load(sim.filename, mnew, dnew, true);
        m = mnew;
        d = dnew;
        mj_forward(m, d);

        // allocate ctrlnoise
        free(ctrlnoise);
        ctrlnoise = static_cast<mjtNum*>(malloc(sizeof(mjtNum) * m->nu));
        mju_zero(ctrlnoise, m->nu);
      }

      // agent
      {
        std::ostringstream concatenated_task_names;
        for (const auto& task : mjpc::kTasks) {
          concatenated_task_names << task.name << '\n';
        }
        const auto& task = mjpc::kTasks[sim.agent.task().id];
        sim.agent.Initialize(m, d, concatenated_task_names.str(),
                             mjpc::kPlannerNames, task.residual,
                             task.transition);
      }
      sim.agent.Allocate();
      sim.agent.Reset();
      sim.agent.PlotInitialize();
    }

    // reload model to refresh UI
    if (sim.uiloadrequest.load() == 1) {
      // get new model + task
      std::string filename =
          mjpc::GetModelPath(mjpc::kTasks[sim.agent.task().id].xml_path);

      // copy model + task file path into simulate
      mju::strcpy_arr(sim.filename, filename.c_str());
      mjModel* mnew = LoadModel(sim.filename, sim);
      mjData* dnew = nullptr;
      if (mnew) dnew = mj_makeData(mnew);
      if (dnew) {
        sim.load(sim.filename, mnew, dnew, true);
        m = mnew;
        d = dnew;
        mj_forward(m, d);

        // allocate ctrlnoise
        free(ctrlnoise);
        ctrlnoise = static_cast<mjtNum*>(malloc(sizeof(mjtNum) * m->nu));
        mju_zero(ctrlnoise, m->nu);
      }

      // set initial configuration via keyframe
      double* qpos_key = mjpc::KeyFrameByName(sim.mnew, sim.dnew, "home");
      if (qpos_key) {
        mju_copy(sim.dnew->qpos, qpos_key, sim.mnew->nq);
      }
=======
>>>>>>> bc16746c

#include "app.h"
#include "task.h"
#include "utilities.h"
#include "tasks/tasks.h"


// machinery for replacing command line error by a macOS dialog box
// when running under Rosetta
#if defined(__APPLE__) && defined(__AVX__)
extern void DisplayErrorDialogBox(const char* title, const char* msg);
static const char* rosetta_error_msg = nullptr;
__attribute__((used, visibility("default")))
extern "C" void _mj_rosettaError(const char* msg) {
  rosetta_error_msg = msg;
}
#endif

// run event loop
int main(int argc, char** argv) {
  // display an error if running on macOS under Rosetta 2
#if defined(__APPLE__) && defined(__AVX__)
  if (rosetta_error_msg) {
    DisplayErrorDialogBox("Rosetta 2 is not supported", rosetta_error_msg);
    std::exit(1);
  }
#endif

  absl::ParseCommandLine(argc, argv);

  std::vector<mjpc::TaskDefinition<>> tasks;
  for (auto& task : mjpc::kTasks) {
    mjpc::TaskDefinition<> task_copy = {
      .name = task.name,
      .xml_path = mjpc::GetModelPath(task.xml_path),
      .residual = task.residual,
      .transition = task.transition,
    };
    tasks.push_back(task_copy);
  }
  mjpc::StartApp(std::move(tasks));
  return 0;
}

<|MERGE_RESOLUTION|>--- conflicted
+++ resolved
@@ -566,254 +566,6 @@
 #include <ostream>
 #include <vector>
 #include <absl/flags/parse.h>
-<<<<<<< HEAD
-#include <absl/strings/match.h>
-#include <mujoco/mujoco.h>
-#include "glfw_dispatch.h"
-#include "array_safety.h"
-#include "agent.h"
-#include "planners/include.h"
-#include "simulate.h"  // mjpc fork
-#include "tasks/tasks.h"
-#include "threadpool.h"
-#include "utilities.h"
-
-// CMA-ES
-#include <absl/random/random.h>
-#include <numeric>      
-#include <algorithm>    
-
-ABSL_FLAG(std::string, task, "", "Which model to load on startup.");
-
-namespace {
-namespace mj = ::mujoco;
-namespace mju = ::mujoco::util_mjpc;
-
-using ::mujoco::Glfw;
-
-// maximum mis-alignment before re-sync (simulation seconds)
-const double syncMisalign = 0.1;
-
-// fraction of refresh available for simulation
-const double simRefreshFraction = 0.7;
-
-// load error string length
-const int kErrorLength = 1024;
-
-// model and data
-mjModel* m = nullptr;
-mjData* d = nullptr;
-
-// control noise variables
-mjtNum* ctrlnoise = nullptr;
-
-// --------------------------------- callbacks ---------------------------------
-auto sim = std::make_unique<mj::Simulate>();
-
-// controller
-extern "C" {
-void controller(const mjModel* m, mjData* d);
-}
-
-// controller callback
-void controller(const mjModel* m, mjData* data) {
-  // if agent, skip
-  if (data != d) {
-    return;
-  }
-  // if simulation:
-  if (sim->agent.action_enabled) {
-    sim->agent.ActivePlanner().ActionFromPolicy(
-        data->ctrl, &sim->agent.ActiveState().state()[0],
-        sim->agent.ActiveState().time());
-  }
-  // if noise
-  if (!sim->agent.allocate_enabled && sim->uiloadrequest.load() == 0 &&
-      sim->ctrlnoisestd) {
-    for (int j = 0; j < sim->m->nu; j++) {
-      data->ctrl[j] += ctrlnoise[j];
-    }
-  }
-}
-
-// sensor
-extern "C" {
-void sensor(const mjModel* m, mjData* d, int stage);
-}
-
-// sensor callback
-void sensor(const mjModel* model, mjData* data, int stage) {
-  if (stage == mjSTAGE_ACC) {
-    if (!sim->agent.allocate_enabled && sim->uiloadrequest.load() == 0) {
-      // users sensors must be ordered first and sequentially
-      sim->agent.task().Residuals(model, data, data->sensordata);
-    }
-  }
-}
-
-//--------------------------------- simulation ---------------------------------
-
-mjModel* LoadModel(const char* file, mj::Simulate& sim) {
-  // this copy is needed so that the mju::strlen call below compiles
-  char filename[mj::Simulate::kMaxFilenameLength];
-  mju::strcpy_arr(filename, file);
-
-  // make sure filename is not empty
-  if (!filename[0]) {
-    return nullptr;
-  }
-
-  // load and compile
-  char loadError[kErrorLength] = "";
-  mjModel* mnew = 0;
-  if (mju::strlen_arr(filename) > 4 &&
-      !std::strncmp(
-          filename + mju::strlen_arr(filename) - 4, ".mjb",
-          mju::sizeof_arr(filename) - mju::strlen_arr(filename) + 4)) {
-    mnew = mj_loadModel(filename, nullptr);
-    if (!mnew) {
-      mju::strcpy_arr(loadError, "could not load binary model");
-    }
-  } else {
-    mnew = mj_loadXML(filename, nullptr, loadError,
-                      mj::Simulate::kMaxFilenameLength);
-    // remove trailing newline character from loadError
-    if (loadError[0]) {
-      int error_length = mju::strlen_arr(loadError);
-      if (loadError[error_length - 1] == '\n') {
-        loadError[error_length - 1] = '\0';
-      }
-    }
-  }
-
-  mju::strcpy_arr(sim.loadError, loadError);
-
-  if (!mnew) {
-    std::printf("%s\n", loadError);
-    return nullptr;
-  }
-
-  // compiler warning: print and pause
-  if (loadError[0]) {
-    // mj_forward() below will print the warning message
-    std::printf("Model compiled, but simulation warning (paused):\n  %s\n",
-                loadError);
-    sim.run = 0;
-  }
-
-  return mnew;
-}
-
-// returns the index of a task, searching by name, case-insensitive.
-// -1 if not found.
-int TaskIdByName(std::string_view name) {
-  int i = 0;
-  for (const auto& task : mjpc::kTasks) {
-    if (absl::EqualsIgnoreCase(name, task.name)) {
-      return i;
-    }
-    i++;
-  }
-  return -1;
-}
-
-// simulate in background thread (while rendering in main thread)
-void PhysicsLoop(mj::Simulate& sim) {
-  // cpu-sim syncronization point
-  double syncCPU = 0;
-  mjtNum syncSim = 0;
-
-  // run until asked to exit
-  while (!sim.exitrequest.load()) {
-    if (sim.droploadrequest.load()) {
-      mjModel* mnew = LoadModel(sim.dropfilename, sim);
-      sim.droploadrequest.store(false);
-
-      mjData* dnew = nullptr;
-      if (mnew) dnew = mj_makeData(mnew);
-      if (dnew) {
-        sim.load(sim.dropfilename, mnew, dnew, true);
-
-        m = mnew;
-        d = dnew;
-        mj_forward(m, d);
-
-        // allocate ctrlnoise
-        free(ctrlnoise);
-        ctrlnoise = (mjtNum*)malloc(sizeof(mjtNum) * m->nu);
-        mju_zero(ctrlnoise, m->nu);
-      }
-    }
-
-    // ----- task reload ----- //
-    if (sim.uiloadrequest.load() == 1) {
-      // get new model + task
-      std::string filename =
-          mjpc::GetModelPath(mjpc::kTasks[sim.agent.task().id].xml_path);
-
-      // copy model + task file path into simulate
-      mju::strcpy_arr(sim.filename, filename.c_str());
-      mjModel* mnew = LoadModel(sim.filename, sim);
-      mjData* dnew = nullptr;
-      if (mnew) dnew = mj_makeData(mnew);
-      if (dnew) {
-        sim.load(sim.filename, mnew, dnew, true);
-        m = mnew;
-        d = dnew;
-        mj_forward(m, d);
-
-        // allocate ctrlnoise
-        free(ctrlnoise);
-        ctrlnoise = static_cast<mjtNum*>(malloc(sizeof(mjtNum) * m->nu));
-        mju_zero(ctrlnoise, m->nu);
-      }
-
-      // agent
-      {
-        std::ostringstream concatenated_task_names;
-        for (const auto& task : mjpc::kTasks) {
-          concatenated_task_names << task.name << '\n';
-        }
-        const auto& task = mjpc::kTasks[sim.agent.task().id];
-        sim.agent.Initialize(m, d, concatenated_task_names.str(),
-                             mjpc::kPlannerNames, task.residual,
-                             task.transition);
-      }
-      sim.agent.Allocate();
-      sim.agent.Reset();
-      sim.agent.PlotInitialize();
-    }
-
-    // reload model to refresh UI
-    if (sim.uiloadrequest.load() == 1) {
-      // get new model + task
-      std::string filename =
-          mjpc::GetModelPath(mjpc::kTasks[sim.agent.task().id].xml_path);
-
-      // copy model + task file path into simulate
-      mju::strcpy_arr(sim.filename, filename.c_str());
-      mjModel* mnew = LoadModel(sim.filename, sim);
-      mjData* dnew = nullptr;
-      if (mnew) dnew = mj_makeData(mnew);
-      if (dnew) {
-        sim.load(sim.filename, mnew, dnew, true);
-        m = mnew;
-        d = dnew;
-        mj_forward(m, d);
-
-        // allocate ctrlnoise
-        free(ctrlnoise);
-        ctrlnoise = static_cast<mjtNum*>(malloc(sizeof(mjtNum) * m->nu));
-        mju_zero(ctrlnoise, m->nu);
-      }
-
-      // set initial configuration via keyframe
-      double* qpos_key = mjpc::KeyFrameByName(sim.mnew, sim.dnew, "home");
-      if (qpos_key) {
-        mju_copy(sim.dnew->qpos, qpos_key, sim.mnew->nq);
-      }
-=======
->>>>>>> bc16746c
 
 #include "app.h"
 #include "task.h"
